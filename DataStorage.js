import { BehaviorSubject, map, Subject } from 'rxjs'
import {
    isArr,
    isArr2D,
    isArrLike,
    isDefined,
    isFn,
    isMap,
    isNodeJS,
    isStr,
    isValidNumber,
    mapSearch,
    mapSort,
} from './utils'
/* For NodeJS (non-browser applications) the following node module is required: node-localstorage */

/**
 * @name    rxForceUpdateCache
 * @summary force all or certain instances of DataStorage to reload data from storage
 * 
 * @param   {Boolean|Array}
 * 
 * @example 
 * ```javascript
 * // Update only certain modules
 * const moduleKey = 'totem_identities'
 * rxForceUpdateCache.next([moduleKey])
 * 
 * // Update every single instance of DataStorage that uses storage (has a "name")
 * rxForceUpdateCache.next(true)
 * ```
 */
export const rxForceUpdateCache = new Subject()

let _storage = getStorage()

/**
 * 
 * @param location The location in which the local storage resides
 * @param quota The partitioned size of the local storage
 * 
 * @returns { LocalStorage }
 */
export function getStorage(storagePath, quota = 500 * 1024 * 1024) {
    try {
        if (isNodeJS()) {
            const { LocalStorage } = require('node-localstorage')
            // for NodeJS server
            storagePath = storagePath
                || process.env.STORAGE_PATH
                || './data'
            const absolutePath = require('path').resolve(storagePath)
            console.log('DataStorage', { STORAGE_PATH: storagePath, absolutePath })

            return new LocalStorage(absolutePath, quota)
        } else if (localStorage) {
            // for web browser
            return localStorage
        }
    } catch (err) {
        /* ignore error if not nodejs */
        if (isNodeJS() && err.message.toLowerCase().includes('no such file or directory')) throw err
    }

    console.warn('DataStorage: storage not supported. Writing data will not work. Using workaround to avoid error.')
    // Hack for IFrame or if "node-localstorage" module is not available.
    // Caution: All data will be lost as soon as application is closed.
    const storage = new DataStorage()
    storage.getItem = (...args) => storage.get(...args)
    storage.setItem = (...args) => storage.set(...args)
    return storage
}

/**
 * @name    read
 * @summary read from storage (JSON file if NodeJS, otherwise, browser LocalStorage)
 *
 * @param   {String} key file name (NodeJS) or property key (LocalStorage)
 * 
 * @returns {Map}        retieved data
 */
export const read = (key, asMap = true, storage = _storage) => {
    let data = undefined
    try {
        data = JSON.parse(storage.getItem(key))
    } catch (_) { }

    return !asMap
        ? data
        : new Map(data || [])
}

/**
 * @name    write
 * @summary write to storage (JSON file if NodeJS, otherwise, browser LocalStorage)
 * 
 * @param   {String}    key     file name (NodeJS) or property key (LocalStorage)
 * @param   {String|*}  value   will be converted to JSON string
 */
export const write = (key, value, asMap = true, storage = _storage) => {
    // invalid key: ignore request
    if (!isStr(key)) return
    try {
        if (!isStr(value)) {
            value = JSON.stringify(
                asMap
                    ? Array.from(value)
                    : isArrLike(value)
                        ? [...value.values()]
                        : value
            )
        }
        storage.setItem(key, value)
        return true
    } catch (e) { }
}

export default class DataStorage {
    /**
     * @name DataStorage
     * @summary a wrapper to read/write to LocalStorage (browser) or JSON file (NodeJS) with added features.
     * @description Notes:
     *  - this is a key-value storage that mimics the structure of `Map` and add extra functionalities like search.
     *  - `name` is not supplied: `disableCache` will always be assumed true
     *  - `disableCache = true`: reads once from storage and and only write when necessary.
     *  - `disableCache = false`: data is never preserved in-memory and every read/write 
     *      operation will be directly from/to the appropriate storage
     *
     * @param {String}    name filename (NodeJS) or property name (browser LocalStorage).
     * @param {Boolean}   disableCache (optional) Whether to keep data in-memory. Default: false
     * @param {Function}  onChange (optional) callback to be invoked on change of data.
     *                      See Subject/BehaviorSubject.subscribe for more details.
     * @param {Map}       initialValue (optional) Default: new Map()
     */
<<<<<<< HEAD
    constructor(name, disableCache = false, initialValue, onChange) {
        name = isStr(name) && name
=======
    constructor(name, disableCache = false, initialValue, onChange, storage = _storage) {
        let data = (name && read(name, true, storage)) || initialValue
        data = !isMap(data)
            ? new Map(
                isArr2D(data)
                    ? data
                    : undefined
            )
            : data
        this.name = name
>>>>>>> 04e00076
        this.disableCache = name && disableCache
        // pre-load data from storage
        let data = !this.disableCache
            && (name && read(name))
            || initialValue
        data = !isMap(data)
            ? new Map()
            : data
        this.name = name
        this.rxData = this.disableCache
            ? new Subject()
            : new BehaviorSubject(data)
<<<<<<< HEAD
        this.size = data.size
        // automatically write to storage
        name && this.rxData.subscribe(data => {
            this.name && write(this.name, data)
            this.size = data.size
=======
        // `this.save` can be used to skip write operations temporarily by setting it to false
        this.save = true
        this.storage = storage
        let ignoredFirst = this.disableCache
        this.rxData.subscribe(data => {
            if (!ignoredFirst) {
                // prevent save operation on startup when BehaviorSubject is used
                ignoredFirst = true
                return
            }
            this.name && this.save && write(
                this.name,
                data,
                true,
                this.storage,
            )
            this.save = true
>>>>>>> 04e00076
            isFn(onChange) && onChange(data)
        })
        if (this.disableCache) return

        // update cached data from localStorage throughout the application only when triggered
<<<<<<< HEAD
        name && rxForeUpdateCache.subscribe(refresh => {
            const doRefresh = isArr(refresh)
                ? refresh.includes(this.name)
                : refresh === true
            if (!doRefresh) return

            const data = read(this.name)
            this.size = data.size
=======
        rxForceUpdateCache.subscribe(refresh => {
            const doRefresh = !this.name
                ? false
                : isArr(refresh) || isStr(refresh)
                    ? refresh.includes(this.name)
                    : refresh === true
            if (!doRefresh) return
            const data = read(this.name, true, storage)
            // prevent (unnecessary) writing to storage
            this.save = false
>>>>>>> 04e00076
            this.rxData.next(data)
        })
    }

    /**
     * @name    clear
     * @summary clear stoarge data
     * 
     * @returns {DataStorage} this
     */
    clear() { return this.setAll(new Map(), true) }

    /**
     * @name    delete
     * @summary delete one or more items by their respective keys
     * 
     * @param   {Array|String} keys one or more keys
     * 
     * @returns {DataStorage}  reference to the DataStorage instance
     */
    delete(keys = []) {
        const data = this.getAll()
        keys = isArr(keys) ? keys : [keys]
        // nothing to do
        if (!keys.length) return this

        keys.forEach(key => data.delete(key))
        this.rxData.next(data)
        return this
    }

    /**
     * @name    find
     * @summary find the first item matching criteria. Uniqueness is not guaranteed.
     *
     * @param   {Object}  keyValues  Object with property names and the the value to match
     * @param   {Boolean} matchExact (optional) fulltext or partial search. Default: false
     * @param   {Boolean} matchAll   (optional) AND/OR operation for keys in @keyValues. Default: false
     * @param   {Boolean} ignoreCase (optional) case-sensitivity of the search. Default: false
     */
    find(keyValues, matchExact, matchAll, ignoreCase) {
        const result = this.search(
            keyValues,
            matchExact,
            matchAll,
            ignoreCase,
            1,
        )
        return result.size === 0
            ? null
            : Array.from(result)[0][1]
    }

    /**
     * @name    get
     * @summary get item by key
     * 
     * @param   {String} key 
     * 
     * @returns {*} value stored for the supplied @key
     */
    get(key) { return this.getAll().get(key) }

    /**
     * @name    forceRead
     * @summary force read from storage
     * 
     * @param   {Boolean} forceRead 
     * 
     * @returns {Map} data
     */
    getAll(forceRead = false) {
        if (!forceRead && !this.disableCache) return this.rxData.value
        const data = read(this.name, true, this.storage)
        return data
    }

    /**
     * @name    has
     * @summary check if key exists
     * 
     * @param   {String}    key 
     * 
     * @returns {Boolean}
     */
    has(key) { return this.getAll().has(key) }

    /**
     * @name    keys
     * 
     * @returns {Array}
     */
    keys() { return [...this.getAll().keys()] }

    /**
     * @name map
     * @summary map each item on the data to an Array. This is a shorhand for `Array.from(this.getAll()).map(cb)`
     * @param {Function} callback callback function to execute for each item in the list. 3 arguments supplied:
     *                              @item   Array: Each item will contain key and value in an array. Eg: [key, value]
     *                              @index  Number
     *                              @array  Array: The entire Map in a 2D Array. Eg: [[key, value], [key2, value2]]
     * 
     * @returns {Array} array of items returned by callback
     */
    map(callback) { return this.toArray().map(callback) }

    /**
     * @name    search
     * @summary partial or fulltext search on storage data
     * 
     * @param   {Object}  keyValues  Object with property names and the the value to match
     * @param   {Boolean} matchExact (optional) fulltext or partial search. Default: false
     * @param   {Boolean} matchAll   (optional) AND/OR operation for keys in @keyValues. Default: false
     * @param   {Boolean} ignoreCase (optional) case-sensitivity of the search. Default: false.
     * @param   {Number}  limit      (optional) limits number of results. Default: 0 (no limit)
     * 
     * @returns {Map}     result
     */
    search(keyValues, matchExact = false, matchAll = false, ignoreCase = false, limit = 0) {
        const result = mapSearch(
            this.getAll(),
            keyValues,
            matchExact,
            matchAll,
            ignoreCase,
        )
        const doLimit = isValidNumber(limit) && limit > 0 && result.size > limit
        return !doLimit
            ? result
            : new Map(
                Array.from(result)
                    .slice(0, limit)
            )
    }

    /**
     * @name    set
     * @summary save/update an item
     * 
     * @param   {String|Number|Boolean} key 
     * @param   {*} value 
     * 
     * @returns {DataStorage} reference to the DataStorage instance
     */
    set(key, value) {
        if (!isDefined(key)) return this
        const data = this.getAll()
        data.set(key, value)
        this.rxData.next(data)
        return this
    }

    /**
     * @name    setAll
     * @summary set multiple items at one go
     * 
     * @param   {Map}     data     list of items
     * @param   {Boolean} override whether to override or merge with existing data
     * 
     * @returns {DataStorage}      reference to the DataStorage instance
     */
    setAll(data, override = true) {
        if (!isMap(data)) return this
        if (!override) {
            // merge data
            const existing = this.getAll()
            Array.from(data)
                .forEach(([key, value]) =>
                    existing.set(key, value)
                )
            data = existing // merged value
        }

        this.rxData.next(data)
        return this
    }

    /**
     * @name    size
     * @summary size of the data Map
     * 
     * @returns {Number}
     */
    get size() { return this.getAll().size }

    /**
     * @name    sort
     * @summary sort data by key or simply reverse the entire list. Optionally, save sorted data to storage.
     * 
     * @param   {Boolean} reverse whether to reverse reverse sort. Deafult: false
     * @param   {String}  key     (optional) sort by specific key. If `!key && !!reverse`, reverse the entire list.
     * @param   {Boolean} save    (optional) whether to save sorted data to storage. Default: false
     * 
     * @retuns  {Map}
     */
    sort(key, reverse = false, save = false) {
        let data = this.getAll()
        if (!key && !reverse) return data // nothing to do

        data = !key
            ? new Map(Array.from(data).reverse())
            : mapSort(data, key, reverse)
        if (save) this.setAll(data)

        return data
    }

    /**
     * @name    toArray
     * @summary convert list of items (Map) to 2D Array
     * 
     * @returns {Array}
     */
    toArray() { return Array.from(this.getAll()) }

    /**
     * @name    toJSON
     * @summary converts list of items (Map) to JSON string of 2D Array 
     * 
     * @param   {Function}  replacer (optional) for use with `JSON.stringify`. Default: null
     * @param   {Number}    spacing  (optional) for use with `JSON.stringify`. Default: 0
     * 
     * @returns {String}    JSON string
     */
    toJSON(replacer, spacing) {
        return JSON.stringify(
            this.toArray(),
            replacer,
            spacing,
        )
    }

    /**
     * @name    toString
     * @summary converts list of items (Map) to JSON string of 2D Array 
     * 
     * @param   {Function}  replacer (optional) for use with `JSON.stringify`. Default: null
     * @param   {Number}    spacing  (optional) for use with `JSON.stringify`. Default: 0
     * 
     * @returns {String}    JSON string
     */
    toString() { return this.toJSON(null, 4) }

    /**
     * @name    values
     * 
     * @returns {Array}
     */
    values() { return [...this.getAll().values()] }
}<|MERGE_RESOLUTION|>--- conflicted
+++ resolved
@@ -132,10 +132,6 @@
      *                      See Subject/BehaviorSubject.subscribe for more details.
      * @param {Map}       initialValue (optional) Default: new Map()
      */
-<<<<<<< HEAD
-    constructor(name, disableCache = false, initialValue, onChange) {
-        name = isStr(name) && name
-=======
     constructor(name, disableCache = false, initialValue, onChange, storage = _storage) {
         let data = (name && read(name, true, storage)) || initialValue
         data = !isMap(data)
@@ -146,26 +142,10 @@
             )
             : data
         this.name = name
->>>>>>> 04e00076
         this.disableCache = name && disableCache
-        // pre-load data from storage
-        let data = !this.disableCache
-            && (name && read(name))
-            || initialValue
-        data = !isMap(data)
-            ? new Map()
-            : data
-        this.name = name
         this.rxData = this.disableCache
             ? new Subject()
             : new BehaviorSubject(data)
-<<<<<<< HEAD
-        this.size = data.size
-        // automatically write to storage
-        name && this.rxData.subscribe(data => {
-            this.name && write(this.name, data)
-            this.size = data.size
-=======
         // `this.save` can be used to skip write operations temporarily by setting it to false
         this.save = true
         this.storage = storage
@@ -183,22 +163,11 @@
                 this.storage,
             )
             this.save = true
->>>>>>> 04e00076
             isFn(onChange) && onChange(data)
         })
         if (this.disableCache) return
 
         // update cached data from localStorage throughout the application only when triggered
-<<<<<<< HEAD
-        name && rxForeUpdateCache.subscribe(refresh => {
-            const doRefresh = isArr(refresh)
-                ? refresh.includes(this.name)
-                : refresh === true
-            if (!doRefresh) return
-
-            const data = read(this.name)
-            this.size = data.size
-=======
         rxForceUpdateCache.subscribe(refresh => {
             const doRefresh = !this.name
                 ? false
@@ -209,7 +178,6 @@
             const data = read(this.name, true, storage)
             // prevent (unnecessary) writing to storage
             this.save = false
->>>>>>> 04e00076
             this.rxData.next(data)
         })
     }
