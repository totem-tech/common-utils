--- conflicted
+++ resolved
@@ -7,74 +7,27 @@
  * @polkadot/util-crypto: ss58Decode, ss58Encode
 */
 
-<<<<<<< HEAD
-// returns @fallbackValue if function call throws error
-const fallbackIfFails = (func, args = [], fallbackValue = null) => {
-    try {
-        return func.apply(null, args)
-    } catch (e) {
-        return fallbackValue
-    }
-=======
-/**
- * @name    ss58Encode
- * @summary convert identity/address from bytes to string
- * 
- * @param   {Uint8Array} address 
- * @param   {Number}     ss58Format (optional) use to generate address for any supported parachain identity.
- *                                  Default: undefined
- * 
- * @returns {String}     null if invalid address supplied
- */
-export const ss58Encode = (address, ss58Format) => {
-    const { encodeAddress } = require('@polkadot/util-crypto')
-    return fallbackIfFails(encodeAddress, [address, ss58Format])
-}
-
-/**
- * @name    ss58Decode
- * @summary convert identity/address from string to bytes
- * 
- * @param {String} address
- * 
- * @returns {Uint8Array}    null if invalid address supplied
- */
-export const ss58Decode = (address, ignoreChecksum, ss58Format) => {
-    const { decodeAddress } = require('@polkadot/util-crypto')
-    return fallbackIfFails(decodeAddress, [
-        address,
-        ignoreChecksum,
-        ss58Format,
-    ])
-}
-
-/**
- * @name    hexToBytes
- * @summary convert hex string to bytes array
- * 
- * @param   {String} hex 
- * @param   {Number} bitLength 
- * 
- * @returns {Uint8Array}
- */
-export const hexToBytes = (hex, bitLength) => {
-    // no need to convert
-    if (isUint8Arr(hex)) return hex
-
-    const { hexToU8a } = require('@polkadot/util')
-    return fallbackIfFails(hexToU8a, [
-        isStr(hex) && !hex.startsWith('0x')
-            ? '0x' + hex
-            : hex,
-        bitLength
-    ])
-}
+export const decodeUTF8 = strToU8a // ToDo: deprecate
+export const encodeUTF8 = u8aToStr // ToDo: deprecate
+
+/**
+ * @name    addressToStr
+ * @summary Converts to address bytes to string
+ * 
+ * @param   {String|Uint8Array} address 
+ * 
+ * @returns {String}    If invalid address returns empty string.
+ */
+export const addressToStr = (address, ignoreChecksum, ss58Format) => fallbackIfFails(
+    ss58Encode,
+    [address, ss58Format],
+    '',
+)
 
 /**
  * @name    bytesToHex
- * @summary convert bytes array or string to hex
- * 
- * @param   {String|Uint8Array} bytes 
+ * 
+ * @param {Uint32List} bytes 
  * 
  * @returns {String}
  */
@@ -86,76 +39,6 @@
     return fallbackIfFails(u8aToHex, [bytes])
 }
 
-/**
- * @name    u8aToStr
- * @summary convert bytes array to string
- * 
- * @param   {Uint8Array} value 
- * 
- * @returns {String}
- */
-export const u8aToStr = value => {
-    const { u8aToString } = require('@polkadot/util')
-    return u8aToString(value)
-}
-
-/**
- * @name    strToU8a
- * @summary converts any input Uint8Array
- * 
- * @param   {*} value any non-string value will be stringified.
- *                    Objects and Arrays will be stringified using `JSON.stringify(value)`.
- *                    Any Map or Set will be converted to Array first using `Array.from(value)`.
- */
-export const strToU8a = value => {
-    if (isUint8Arr(value)) return value
-
-    const { stringToU8a } = require('@polkadot/util')
-    const str = isArrLike(value)
-        ? JSON.stringify(Array.from(value))
-        : isObj(value)
-            ? JSON.stringify(value)
-            : `${value}`
-    return stringToU8a(str)
->>>>>>> 04e00076
-}
-
-export const decodeUTF8 = strToU8a // ToDo: deprecate
-export const encodeUTF8 = u8aToStr // ToDo: deprecate
-
-/**
- * @name    addressToStr
- * @summary Converts to address bytes to string
- * 
- * @param   {String|Uint8Array} address 
- * 
- * @returns {String}    If invalid address returns empty string.
- */
-export const addressToStr = (address, ignoreChecksum, ss58Format) => fallbackIfFails(
-    ss58Encode, // first attempt to convert bytes to string
-    [address, ss58Format],
-    // if fails check if address is a valid string
-    fallbackIfFails(ss58Decode, [address, ignoreChecksum, ss58Format]) && address || '',
-)
-
-<<<<<<< HEAD
-/**
- * @name    bytesToHex
- * 
- * @param {Uint32List} bytes 
- * 
- * @returns {String}
- */
-export const bytesToHex = bytes => {
-    // no need to convert
-    if (isHex(bytes)) return bytes
-
-    const { u8aToHex } = require('@polkadot/util')
-    return fallbackIfFails(u8aToHex, [bytes])
-}
-
-=======
->>>>>>> 04e00076
 /**
  * @name    csvToArrr
  * @summary Convert CSV/TSV (Comma/Tab Seprated Value) string to Array
@@ -243,7 +126,7 @@
         isStr(hex) && !hex.startsWith('0x')
             ? '0x' + hex
             : hex,
-        bitLength
+        bitLength,
     ])
 }
 
