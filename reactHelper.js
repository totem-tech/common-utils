--- conflicted
+++ resolved
@@ -4,9 +4,6 @@
 import { BehaviorSubject, Subject } from 'rxjs'
 import { query } from './polkadotHelper'
 import PromisE from './PromisE'
-<<<<<<< HEAD
-import { hasValue, isArr, isDefined, isFn, isObj, isSubjectLike, isValidNumber } from './utils'
-=======
 import {
     isDefined,
     isFn,
@@ -15,7 +12,6 @@
     isValidNumber,
     objCopy,
 } from './utils'
->>>>>>> 04e00076
 
 const useEffect = (...args) => require('react').useEffect(...args)
 const useReducer = (...args) => require('react').useReducer(...args)
@@ -240,24 +236,6 @@
 subjectAsPromise.anyValueSymbol = Symbol('any-value')
 
 /**
- * @name    unsubscribe
- * @summary unsubscribe to multiple RxJS subscriptions
- * @param   {Object|Array} subscriptions 
- */
-export const unsubscribe = (subscriptions = {}) => Object.values(subscriptions)
-    .forEach(x => {
-        try {
-            if (!x) return
-            const fn = isFn(x)
-                ? x
-                : isFn(x.unsubscribe)
-                    ? x.unsubscribe
-                    : null
-            fn && fn()
-        } catch (e) { } // ignore
-    })
-
-/**
  * @name        usePromise
  * @summary     a custom React hook for use with a Promise
  * @description state update will occur only once when then @promise is either rejected or resolved.
@@ -410,14 +388,9 @@
  *              If an async function is supplied, `ignoreFirst` will be assumed `false`.
  *              Args: [newValue, oldValue, rxSubject]
  * @param   {*}         initialValue (optional) initial value where appropriate
-<<<<<<< HEAD
- * @param   {Boolean}   allowSubjectUpdate whether to allow update of the subject or only state.
- *              CAUTION: if true and subject is sourced from a DataStorage instance,
-=======
  * @param   {Boolean}   allowMerge (optional) only applicable if value is an object
  * @param   {Boolean}   allowSubjectUpdate (optional) whether to allow update of the subject or only state.
  *              CAUTION: if true and @subject is sourced from a DataStorage instance,
->>>>>>> 04e00076
  *              it may override values in the LocalStorage values.
  *              Default: `false`
  * 
@@ -456,28 +429,13 @@
 
     useEffect(() => {
         let mounted = true
-<<<<<<< HEAD
-        let ignoreFirst = !(subject instanceof BehaviorSubject)
-        const subscribed = subject.subscribe((newValue) => {
-            if (!mounted) return
-=======
         let ignoreFirst = !isBSub
         const subscribed = _subject.subscribe((newValue) => {
->>>>>>> 04e00076
             if (!ignoreFirst) {
                 ignoreFirst = true
                 if (firstValue === newValue) return
             }
 
-<<<<<<< HEAD
-            PromisE(valueModifier(newValue))
-                .then(newValue => {
-                    if (newValue === useRxSubject.IGNORE_UPDATE) return
-                    setState({ value: newValue })
-                })
-        })
-
-=======
             const promise = PromisE(
                 !isFn(valueModifier)
                     ? newValue
@@ -499,14 +457,13 @@
                         try {
                             _subject.value[key] = value[key]
                         } catch (err) {
-                            console.warn(err)
+                            console.warn('useRxSubject:', err)
                         }
                     })
                 mounted && _setState({ isBSub, value })
             })
             promise.catch(err => console.log('useRxSubject => unexpected error:', err))
         })
->>>>>>> 04e00076
         return () => {
             mounted = false
             subscribed.unsubscribe()
@@ -520,31 +477,22 @@
     ]
 }
 // To prevent an update return this in valueModifier
-<<<<<<< HEAD
 useRxSubject.IGNORE_UPDATE = Symbol('ignore-rx-subject-update')
 
 /**
  * @name    unsubscribe
  * @summary unsubscribe to multiple RxJS subscriptions
- * @param   {Object|Array|Function} x 
- */
-export const unsubscribe = (x = {}) => {
-    if (isFn(x)) return x()
-    if (!isArr(x) || !isObj(x)) return
-
-    Object.values(x)
-        .forEach(val => {
-            try {
-                if (!val) return
-                const fn = isFn(val)
-                    ? val
-                    : val && isFn(val.unsubscribe)
-                        ? val.unsubscribe
-                        : null
-                fn && fn()
-            } catch (e) { } // ignore
-        })
-}
-=======
-useRxSubject.IGNORE_UPDATE = Symbol('ignore-rx-subject-update')
->>>>>>> 04e00076
+ * @param   {Object|Array} subscriptions 
+ */
+export const unsubscribe = (subscriptions = {}) => Object.values(subscriptions)
+    .forEach(x => {
+        try {
+            if (!x) return
+            const fn = isFn(x)
+                ? x
+                : isFn(x.unsubscribe)
+                    ? x.unsubscribe
+                    : null
+            fn && fn()
+        } catch (e) { } // ignore
+    })