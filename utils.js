import uuid from 'uuid'
// import { blake2AsHex, keccakAsHex } from '@polkadot/util-crypto'
import { ss58Decode } from './convert'
/*
 * List of optional node-modules and the functions used by them:
 * Module Name          : Function Name
 * ------------------------------------------------------
 * @polkadot/util-crypto: isAddress, generateHash
 * escapeStringRegexp   : escapeStringRegexp, searchRanked
 * form-data   			: objToFormData
 * web3-utils  			: isAddress, isETHAddress
*/

export const EMAIL_REGEX = new RegExp(/^(("[\w-\s]+")|([\w-]+(?:\.[\w-]+)*)|("[\w-\s]+")([\w-]+(?:\.[\w-]+)*))(@((?:[\w-]+\.)*\w[\w-]{0,66})\.([a-z]{2,9}(?:\.[a-z]{2})?)$)|(@\[?((25[0-5]\.|2[0-4][0-9]\.|1[0-9]{2}\.|[0-9]{1,2}\.))((25[0-5]|2[0-4][0-9]|1[0-9]{2}|[0-9]{1,2})\.){2}(25[0-5]|2[0-4][0-9]|1[0-9]{2}|[0-9]{1,2})\]?$)/i)
export const HEX_REGEX = /^0x[0-9a-f]+$/i
export const HASH_REGEX = /^0x[0-9a-f]{64}$/i
// doesn't work well on URLs with ports!!! Matches emails too!
export const URL_REGEX = /((([A-Za-z]{3,9}:(?:\/\/)?)(?:[\-;:&=\+\$,\w]+@)?[A-Za-z0-9\.\-]+|(?:www\.|[\-;:&=\+\$,\w]+@)[A-Za-z0-9\.\-]+)((?:\/[\+~%\/\.\w\-_]*)?\??(?:[\-\+=&;%@\.\w_]*)#?(?:[\.\!\/\\\w]*))?)/g
// default icons used in Message component
export const icons = {
	basic: '',
	error: 'exclamation circle',
	loading: { name: 'circle notched', loading: true },
	info: 'info',
	success: 'check circle outline',
	warning: 'lightning'
}

/**
 * @name	clearClutter
 * @summary clears clutter from strings
 * 
 * @param	{String} x 
 * 
 * @returns {String}
 */
export const clearClutter = x => x.split('\n')
	.map(y => y.trim())
	.filter(Boolean)
	.join(' ')

/**
 * @name	copyToClipboard
 * @summary copies text to browser clipboard. Not compatible with NodeJS.
 * 
 * @param	{String} str 
 */
export const copyToClipboard = str => {
	try {
		window.navigator.clipboard.writeText(url)
	} catch (e) {
		const el = document.createElement('textarea')
		el.value = str
		el.setAttribute('readonly', '')
		el.style.position = 'absolute'
		el.style.left = '-9999px'
		document.body.appendChild(el)
		el.select()
		document.execCommand('copy')
		document.body.removeChild(el)
	}
}

export const downloadFile = (content, fileName, contentType) => {
	const a = document.createElement('a')
	const file = new Blob([content], { type: contentType })
	a.href = URL.createObjectURL(file)
	a.download = fileName
	a.click()
}

export const escapeStringRegexp = (str) => {
	const fn = require('escape-string-regexp')
	return fn(str)
}
// returns @fallbackValue if function call throws error
export const fallbackIfFails = (func, args = [], fallbackValue = null) => {
	try {
		return func(...isFn(args) ? args() : args)
	} catch (e) {
		return fallbackValue
	}
}

/**
 * @name	generateHash
 * @summary generate hash using supplied data
 * 
 * @param	{String}	seed		data to generate hash of
 * @param	{String}	algo		Supported algorithms: blake2 (default), keccak
 * @param	{Number}	bitLength 	Default: 256
 */
export const generateHash = (seed = uuid.v1(), algo = 'blake2', bitLength = 256) => {
	const { blake2AsHex, keccakAsHex } = require('@polkadot/util-crypto')
	seed = isUint8Arr(seed)
		? seed
		: isStr(seed)
			? seed
			: JSON.stringify(seed)
	switch (`${algo}`.toLowerCase()) {
		case 'keccak':
			return keccakAsHex(seed)
		case 'blake2':
		default:
			return blake2AsHex(seed, bitLength)
		// ToDo: add support for other algo from Polkadot/utils-crypto
	}
	return // unsuporrted
}

/**
 * @name    isAddress
 * @summary validates if supplied is a valid address
 * 
 * @param    {String}	address 
 * @param    {String}	type            (optional) valid types: polkadot (default), ethereum
 * @param    {Number}	chainId			(optional) chainId for Ethereum address, ss58Format for Polkadot.
 * 											Default: 0
 * @param    {Boolean}	ignoreChecksum	(optional) for Polkadot only.
 * 											Default: false
 */
export const isAddress = (address, type, chainId = 0, ignoreChecksum = false) => {
	try {
		switch (`${type}`.toLowerCase()) {
			case 'ethereum':
				return isETHAddress(address, chainId || 0)
			case 'polkadot':
			default:
				// assume Polkadot/Totem address
				const account = ss58Decode(address, ignoreChecksum, chainId)
				// must be 32 bytes length
				return !!account && account.length === 32
		}
	} catch (e) {
		return false
	}
}
isAddress.validTypes = {
	ethereum: 'ethereum',
	polkadot: 'polkadot',
}
export const isArr = x => Array.isArray(x)
// isArr2D checks if argument is a 2-dimentional array
export const isArr2D = x => isArr(x) && x.every(isArr)
// checks if convertible to an array by using `Array.from(x)`
export const isArrLike = x => isSet(x) || isMap(x) || isArr(x)
<<<<<<< HEAD
export const isAsyncFn = x => x instanceof (async () => { }).constructor && x[Symbol.toStringTag] === "AsyncFunction"
//x instanceof (async () => { }).constructor && x[Symbol.toStringTag] === "AsyncFunction"
//Object.prototype.toString.call(x) == '[object AsyncFunction]'
=======
export const isAsyncFn = x => x instanceof (async () => { }).constructor
	&& x[Symbol.toStringTag] === 'AsyncFunction'
>>>>>>> 04e00076
export const isBool = x => typeof x === 'boolean'
export const isBond = x => {
	try {
		return isObj(x) && isFn(x.tie) && isFn(x.untie)
	} catch (e) {
		return false
	}
}
// Check if x is a valid Date instance
// Date object can sometimes be 'Invalid Date' without any timestamp.
// Date.getTime() is used to make sure it's a valid Date
export const isDate = x => x instanceof Date && isValidNumber(x.getTime())
// checks if dateOrStr is a valid date
export const isValidDate = dateOrStr => {
	const date = new Date(dateOrStr)
	if (!isDate(date)) return false

	// hack to detect & prevent `new Date(dateOrStr)` converting '2021-02-31' to '2021-03-03'
	const [original, converted] = [`${dateOrStr}`, date.toISOString()]
		.map(y => y
			.replace('T', '')
			.replace('Z', '')
			.substr(0, 10)
		)
	return original === converted
}
export const isDefined = x => x !== undefined && x !== null
export const isError = x => x instanceof Error
export const isETHAddress = (address, chainId) => {
	const { isAddress } = require('web3-utils')
	return isAddress(address, chainId)
}
export const isFn = x => typeof x === 'function'
export const isHash = x => fallbackIfFails(() => HASH_REGEX.test(x), [], false)
export const isHex = x => fallbackIfFails(() => HEX_REGEX.test(x), [], false)
export const isInteger = x => Number.isInteger(x)
export const isMap = x => x instanceof Map
<<<<<<< HEAD
export const isNodeJS = () => {
	try {
		eval(window) && eval(localStorage)
	} catch (_) {
		return true
	}
}
export const isObj = x => Object.prototype.toString.call(x) === '[object Object]'
//!!x && typeof x === 'object' && !isArr(x) && !isMap(x) && !isSet(x)
=======
export const isNodeJS = () => fallbackIfFails(() => !(window && localStorage), [], true)
export const isObj = x => !!x && typeof x === 'object' && !isArr(x) && !isMap(x) && !isSet(x)
>>>>>>> 04e00076
// Checks if argument is an Array of Objects. Each element type must be object, otherwise will return false.
export const isObjArr = x => isArr(x) && x.every(isObj)
// Checks if argument is a Map of Objects. Each element type must be object, otherwise will return false.
export const isObjMap = x => isMap(x) && Array.from(x).every(([_, v]) => isObj(v))
export const isPositiveInteger = x => isInteger(x) && x > 0
export const isPromise = x => x instanceof Promise
export const isSet = x => x instanceof Set
export const isStr = x => typeof x === 'string'
export const isSubjectLike = x => isObj(x) && isFn(x.subscribe) && isFn(x.next)
export const isTouchable = () => fallbackIfFails(() => 'ontouchstart' in document.documentElement, [], false)
export const isUint8Arr = arr => arr instanceof Uint8Array
export const isURL = x => x instanceof URL
export const isValidURL = (x, strict = true) => {
	try {
		const isAStr = isStr(x)
		const url = isURL(x)
			? x
			: new URL(x)
		// If strict mode is set to `true` and if a string value provided, it must match resulting value of new URL(x).
		// This can be used to ensure that a URL can be queried without altering.
		if (!isAStr || !strict) return true
		// catch any auto-correction by `new URL()`. 
		// Eg: spaces in the domain name being replaced by`%20` or missing `/` in protocol being auto added
		x = `${x}`
		if (x.endsWith(url.hostname)) x += '/'
		return url.href == x
	} catch (e) {
		return false
	}
}
export const isValidNumber = x => typeof x == 'number' && !isNaN(x) && isFinite(x)
export const hasValue = x => {
	try {
		if (!isDefined(x)) return false
		switch (typeof x) {
			case 'string': return isStr(x) && !!x.trim()
			case 'number': return isValidNumber(x)
			// for both array and object
			case 'object':
				if (isArr(x)) return x.length > 0
				if (isMap(x) || isSet(x)) return x.size > 0
				return Object.keys(x).length > 0
			case 'boolean':
			default: return true // already defined
		}
	} catch (_) {
		return false
	}
}

/**
 * @name	getKeys
 * @summary returns an Array of keys or indexes depending on input type
 * 
 * @param	{Array|Map|Object} source 
 * 
 * @returns {Array}
 */
export const getKeys = source => {
	if (isArr(source)) return source.map((_, i) => i)
	if (isMap(source)) return Array.from(source).map(x => x[0])
	if (isObj(source)) return Object.keys(source)
	return []
}

/**
 * @name	arrMapSlice
 * @summary mimics the behaviour of Array.map() with the convenience of only executing callback on range of indexes
 * 
 * @param {Array} 	 data 
 * @param {Number}   startIndex 
 * @param {Number}   endIndex 
 * @param {Function} callback   to be executed on each item within the set range
 *              				Params:
 *              				@currentValue
 *              				@currentIndex
 *              				@array
 * 
 * @returns {Array} list of all items returned by @callback
 */
export const arrMapSlice = (data, startIndex, endIndex, callback) => {
	const isAMap = isMap(data)
	if (!isArr(data) && !isAMap) return []
	const len = isAMap ? data.size : data.length
	data = isAMap ? Array.from(data) : data
	startIndex = startIndex || 0
	endIndex = !endIndex || endIndex >= len ? len - 1 : endIndex
	let result = []
	for (var i = startIndex; i <= endIndex; i++) {
		let key = i, value = data[i]
		if (isAMap) {
			key = data[i][0]
			value = data[i][1]
		}
		result.push(callback(value, key, data, isAMap))
	}
	return result
}

/**
 * @name	arrReadOnly
 * @summary sugar for `objReadOnly()` for an Array
 * 
 * @param	{Array}	input 
 * @param	{Boolean} strict
 * 
 * @returns {Array}
 */
export const arrReadOnly = (input, strict, silent) => objReadOnly(input, strict, silent)

/**
 * @name	arrReverse
 * @summary Reverse an array conditionally
 * 
 * @param	{Array}		arr
 * @param	{Boolean}	reverse	 (optional) condition to reverse the array.
 * 								 Default: true
 * @param	{Boolean}	newArray (optional) whether to cnstruct new array or use input.
 * 								 Default: true
 * 
 * @returns {Array}
 */
export const arrReverse = (arr, reverse = true, newArray = true) => {
	if (!isArr(arr)) return []
	if (newArray) arr = [...arr]
	return reverse
		? arr.reverse()
		: arr
}

/**
 * @name	arrSearch
 * @summary search array of objects
 * 
 * @param	{Array}	  arr 
 * @param	{Object}  keyValues  specific keys and respective values to search for
 * @param	{Boolean} matchExact (optional) whether to match the value exactly as specified in @keyValues
 * @param	{Boolean} matchAll   (optional) whether all or any supplied keys should match
 * @param	{Boolean} ignoreCase (optional)
 * @param	{Boolean} asArray    (optional) wheter to return result as Array or Map
 * 
 * @returns {Array|Map} Map (key = original index) or Array (index not preserved) if @returnArr == true
 */
export const arrSearch = (arr, keyValues, matchExact, matchAll, ignoreCase, asArray) => {
	const result = asArray
		? new Array()
		: new Map()
	if (!isObj(keyValues) || !isObjArr(arr)) return result

	const keys = Object.keys(keyValues)
	for (var index = 0; index < arr.length; index++) {
		let matched = false
		const item = arr[index]

		for (const i in keys) {
			const key = keys[i]
			let keyword = keyValues[key]
			let value = item[key]

			if (ignoreCase && isStr(value)) {
				value = value.toLowerCase()
				keyword = isStr(keyword)
					? keyword.toLowerCase()
					: keyword
			}

			matched = !matchExact && (isStr(value) || isArr(value))
				? value.indexOf(keyword) >= 0
				: value === keyword
			if ((matchAll && !matched) || (!matchAll && matched)) break
		}
		matched && (asArray
			? result.push(item)
			: result.set(index, item)
		)
	}
	return result
}

// Returns new array sorted by key. If sortOriginal is 'truty', existing array will be sorted and returned.
export const arrSort = (arr, key, reverse = false, caseInsensitive = true, sortOriginal = false) => {
	if (!isObjArr(arr)) return []
	let sortedArr = (sortOriginal ? arr : [...arr])

	const getValue = (obj, key) => {
		const value = fallbackIfFails(() => `${obj[key] || ''}`, [], '')
		return caseInsensitive
			? value.toLowerCase()
			: value
	}
	sortedArr = sortedArr.sort((a, b) =>
		getValue(a, key) > getValue(b, key)
			? 1
			: -1
	)

	return reverse
		? arrReverse(sortedArr, true)
		: sortedArr
}

/**
 * @name	arrUnique
 * @summary constructs a new array of unique values
 * 
 * @param	{...any} args
 * 
 * @returns {Array}
 */
export const arrUnique = (...args) => Array.from(new Set([...args].flat()))

/**
 * @name	className
 * @summary formats supplied value into CSS class name compatible string for React
 * 
 * @param	{Object|Array} value 
 * 
 * @returns	{String}
 * 
 * @example ```JavaScript
 * const isSection = false
 * const isIcon = true
 * const withBorder = false
 * const str = className([
 *     'ui',
 *     { section: isSection, icon: isIcon },
 *     withBorder && 'bordered',
 * ])
 * 
 * // expected result: 'ui icon'
 * ```
 */
export const className = value => {
	if (isStr(value)) return value
	if (isObj(value)) {
		// convert into an array
		value = Object.keys(value)
			.map(key => !!value[key] && key)
	}
	if (!isArr(value)) return ''
	return value
		.filter(Boolean)
		.map(x => !isObj(x) ? x : className(x))
		.join(' ')
}

/**
 * @name	deferred
 * @summary returns a function that invokes the callback function after certain delay/timeout
 * 
 * @param	{Function}	callback 	function to be invoked after timeout
 * @param	{Number}	delay		(optional) timeout duration in milliseconds.
 * 									Default: 50
 * @param	{*}			thisArg		(optional) the special `thisArgs` to be used when invoking the callback.
 * 
 * @returns {Function}
 */
export const deferred = (callback, delay, thisArg) => {
	if (!isFn(callback)) return // nothing to do!!
	let timeoutId
	return (...args) => {
		if (timeoutId) clearTimeout(timeoutId)
		timeoutId = setTimeout(() => callback.apply(thisArg, args), delay || 50)
	}
}

/**
 * @name	getFuncParams
 * @summary extracts the parameter names of a given function. 
 * 
 * @param	{Function} func 
 * 
 * @returns {Array}
 */
export const getFuncParams = func => func
	.toString()
	.replace('function', '')
	.trim()
	.split('(')[1]
	.split(')')[0]
	.split(', ')

/**
 * @name    getUrlParam
 * @summary read parameters of a given URL
 * 
 * @param   {String} name   (optional) if supplied will return a specific paramenter as string.
 *                          Otherwise, will return an object containing all the URL parameters with respective values.
 * @param   {String} url    
 * 
 * @returns {String|Object}
 */
export const getUrlParam = (name, url = '') => {
	const params = {}
	const regex = /[?&]+([^=&]+)=([^&]*)/gi
	url.replace(
		regex,
		(_, key, value) => params[key] = decodeURIComponent(value)
	)
	return name
		? params[name] || ''
		: params
}

/**
 * @name	objCopy
 * @summary deep-copy an object to another object
 * 
 * @param	{Object}	source	source object
 * @param	{Object}	dest	destination object
 * @param	{Array}		ignore	(optional) prevents @dest's property to be overriden 
 * 						    	if @source's property value is in the list
 *						    	Default: [undefined]
 * @returns {Object}
 */
export const objCopy = (source = {}, dest = {}, ignore = [undefined]) => {
	const sKeys = Object.keys(source)
	for (let i = 0; i < sKeys.length; i++) {
		const key = sKeys[i]
		if (dest.hasOwnProperty(key) && ignore.includes(source[key])) continue

		const value = source[key]
		if (isArrLike(value)) {
			let newValue = JSON.parse(JSON.stringify(Array.from(value)))
			if (isMap(value)) {
				newValue = new Map(newValue)
			} else if (isSet(value)) {
				newValue = new Set([...newValue])
			}
			dest[key] = newValue
		} else if (isObj(value)) {
			dest[key] = objCopy(source[key], dest[key], ignore)
		} else {
			dest[key] = value
		}
	}

	return dest
}

/** 
 * @name	objClean
 * @summary	constructs a new object with only the supplied property names (keys) and their respective values
 * 
 * @param	{Object}	obj
 * @param	{Array}		keys		property names
 * @param	{Boolean}	recursive	(optional) Default: false
 * 
 * @returns	{Object}
 */
export const objClean = (obj, keys, recursive = false) => {
	if (!isObj(obj) || !isArr(keys)) return {}

	const result = {}
	for (let i = 0; i < keys.length; i++) {
		const key = keys[i]
		if (!obj.hasOwnProperty(key)) continue

		let value = obj[key]
		result[key] = value
		// recursively clean up child property with object value
		if (!recursive || !isObj(value)) continue

		const childPrefix = `${key}.`
		let childKeys = keys.filter(k => k.startsWith(childPrefix))
		if (childKeys.length === 0) continue

		// get rid of child key prefix 
		childKeys = childKeys.map(k =>
			k.replace(new RegExp(childPrefix), '')
		)
		result[key] = objClean(
			value,
			childKeys,
			recursive,
		)
	}
	return result
}

/**
 * @name	objCreate
 * @summary constructs a new object with supplied key(s) and value(s)
 * 
 * @param	{String|Array}	keys 
 * @param	{*|Array}		values 
 * 
 * @returns	{Object}
 */
export const objCreate = (keys, values) => {
	const obj = {}
	if (!isArr(keys)) keys = [keys]
	// arrays of keys and values supplied
	if (!isArr(values)) values = [values]

	for (let i = 0; i < keys.length; i++) {
		const key = keys[i]
		const value = values[i]
		obj[key] = value
	}
	return obj
}

/**
 * @name	objHasKeys
 * @summary checks if all the supplied keys exists in a object
 * 
 * @param	{Object} 	obj 
 * @param	{Array} 	keys 
 * @param	{Boolean}	requireValue (optional) whether each property should have some value.
 * 
 * @returns {Boolean}
 */
export function objHasKeys(obj = {}, keys = [], requireValue = false) {
	if (!isObj(obj) || !isArr(keys)) return false

	for (let i = 0; i < keys.length; i++) {
		const key = keys[i]
		if (!obj.hasOwnProperty(key)) return false
		if (!requireValue) continue

		if (!hasValue(obj[key])) return false
	}
	return true
}

/**
 * @name	objReadOnly
 * @summary constructs a new read-only object where only new properties can be added.
 * 
 * @param	{Object}	obj 
 * @param	{Boolean}	strict	(optional) If true, any attempt to add or update property will fail.
 *					 			Otherwise, only new properties can be added but updates will fail.
 *								Default: false
 * @param	{Boolean}	silent	(optional) whether to throw error when property add/update fails.
 * 								Default: false
 * 
 * @returns	{Object}
 */
export const objReadOnly = (obj, strict = false, silent = false) => new Proxy(obj || {}, {
	setProperty: (self, key, value) => {
		// prevents adding new or updating existing property
		const isStrict = !isFn(strict)
			? strict === true
			: strict(self, key, value)
		if (isStrict) {
			if (silent) return true
			throw new TypeError(`Assignment to constant ${Array.isArray(obj) ? 'array' : 'object'} key: ${key}`)
		} else if (!self.hasOwnProperty(key)) {
			self[key] = value
		}
		return true
	},
	get: (self, key) => self[key],
	set: function (self, key, value) { return this.setProperty(self, key, value) },
	defineProperty: function (self, key) { return this.setProperty(self, key, value) },
	// Prevent removal of properties
	deleteProperty: () => false
})

/**
 * @name	objSetProp
 * @summary assign value to specified property
 * 
 * @param	{Object}	obj 
 * @param	{String}	key 
 * @param	{*}			value			
 * @param	{Boolean}	condition	(optional)
 * @param	{*}			valueAlt 	(optional) value to use if condition is truthy
 * @returns 
 */
export const objSetProp = (obj, key, val, condition, valAlt) => {
	obj[key] = !condition ? val : valAlt
	return obj
}

/**
 * @name	objSetProp
 * @summary assign value to specified property only if it is undefined
 * 
 * @param	{Object}	obj 
 * @param	{String}	key 
 * @param	{*}			value			
 * @param	{Boolean}	condition	(optional) 
 * @param	{*}			valueAlt 	(optional) value to use if condition is truthy
 * 
 * @returns {Object}
 */
export const objSetPropUndefined = (obj, key, v1, condition, v2) => {
	obj[key] === undefined && objSetProp(obj, key, v1, condition, v2)
	return obj
}

/**
 * @name	objToUrlParams
 * @summary	constructs URL param string from an object, excluding any `undefined` values
 * 
 * @param	{Object} obj
 * 
 * @returns	{String}
 */
export const objToUrlParams = (obj = {}, excludeUndefined = true) => Object.keys(obj)
	.map(key => {
		const value = obj[key]
		if (excludeUndefined && value === undefined) return
		const valueEscaped = !isArr(value)
			? escape(value)
			// prevents escaping comma when joining array
			: value.map(escape).join()
		return `${key}=${valueEscaped}`

	})
	.filter(Boolean)
	.join('&')

export const objToFormData = (obj = {}, excludeUndefined = true) => {
	let formData = new FormData()
	Object.keys(obj).forEach(key => {
		let value = obj[key]
		if (excludeUndefined && value === undefined) return
		if (isArr(value)) value = value.join()
		formData.append(key, value)
	})
	return formData
}

/**
 * @name	objWithoutKeys
 * @summary constructs a new object excluding specific properties
 * 
 * @param	{Object} obj 
 * @param	{Array}  keys property names to exclude
 * 
 * @returns {Object}
 */
export const objWithoutKeys = (obj, keys) => {
	if (!isObj(obj) || !isArr(keys)) return {}

	const result = { ...obj }
	const allKeys = Object.keys(result)
	for (let i = 0; i < allKeys.length; i++) {
		const key = allKeys[i]
		// ignore property
		if (!keys.includes(key)) continue
		delete result[key]
	}
	return result
}

export const mapFilter = (map, callback) => {
	const result = new Map()
	if (!isMap(map)) return result

	Array.from(map).forEach(x => {
		const key = x[0]
		const value = x[1]
		if (callback(value, key, map)) {
			result.set(key, value)
		}
	})
	return result
}

/**
 * @name	mapFindByKey
 * @summary finds a specific object by supplied object property/key and value within.
 * 
 * Unused??
 * 
 * @param	{Map}	  map 		 Map of objects
 * @param	{*}		  key 		 object key to match or null if value is not an object
 * @param	{*}		  value 
 * @param	{Boolean} matchExact 
 * 
 * @returns {*} first item partial/fully matching @value with supplied @key
 */
export const mapFindByKey = (map, key, value, matchExact) => {
	for (let [_, item] of map.entries()) {
		const val = key === null
			? item
			: item[key]
		if (!matchExact && (isStr(val) || isArr(val)) ? val.indexOf(value) >= 0 : val === value) return item
	}
}

/**
 * @name	mapJoin
 * @summary joins two maps
 * 
 * @param	{Map} source 
 * @param	{Map} dest   any existing values will be overriden
 * 
 * @returns {Map}
 */
export const mapJoin = (source, dest = new Map()) => new Map([
	...Array.from(dest),
	...Array.from(source),
])

/**
 * @name	mapSearch
 * @summary search for objects by key-value pairs
 * 
 * @param 	{Map}		map
 * @param 	{Object}	keyValues  key-value pairs
 * @param 	{Boolean}	matchAll   (optional) match all supplied key-value pairs
 * @param 	{Boolean}	ignoreCase (optional) case-insensitive search for strings
 *
 * @returns {Map}
 */
export const mapSearch = (map, keyValues, matchExact, matchAll, ignoreCase) => {
	const result = new Map()
	if (!isObj(keyValues) || !isMap(map)) return result
	const keys = Object.keys(keyValues)
	for (let [itemKey, item] of map.entries()) {
		let matched = false
		for (const i in keys) {
			const key = keys[i]
			let keyword = keyValues[key]
			let value = item[key]

			if (ignoreCase && isStr(value)) {
				value = value.toLowerCase()
				keyword = isStr(keyword) ? keyword.toLowerCase() : keyword
			}
			if (isValidNumber(value)) {
				// convert to string to enable partial match and avoid string and number type mismatch
				value = `${value}`
			}

			matched = !matchExact && (isStr(value) || isArr(value)) ? value.indexOf(keyword) >= 0 : value === keyword
			if ((matchAll && !matched) || (!matchAll && matched)) break
		}
		matched && result.set(itemKey, item)
	}
	return result
}

/**
 * @name	mapSort
 * @summary	create a new map sorted by key. Values must be objects
 * 
 * @param	{Map}	 	map 
 * @param	{String}	key 
 * @param	{Boolen}	reverse True: accending sort. False: descending sort. Default: `false`
 * 
 * @returns {Map}
 */
// 
export const mapSort = (map, key, reverse = false, caseInsensitive = true) => {
	if (!isMap(map)) return map
	const arr2d = Array.from(map)
	if (!arr2d[0] || !isObj(arr2d[0][1])) return map

	const getValue = (obj, key1, key2) => {
		const value = fallbackIfFails(() => `${obj[key1][key2] || ''}`, [], '')
		return caseInsensitive
			? value.toLowerCase()
			: value
	}
	return new Map(
		arrReverse(
			arr2d.sort((a, b) =>
				getValue(a, 1, key) > getValue(b, 1, key)
					? 1
					: -1
			),
			reverse
		)
	)
}

/**
 * @name	randomInt
 * @summary generates random number within a range
 * 
 * @param	{Number} min lowest number
 * @param	{Number} max highest number
 * 
 * @returns {Number}
 */
export const randomInt = (min, max) => parseInt(Math.random() * (max - min) + min)

/**
 * @name	search
 * @summary Search Array or Map
 * 
 * @param	{Array|Map} data 
 * @param	{String}	query search query
 * @param	{Array}		keys  property names to search for
 * 
 * @returns {Array|Map}
 */
export const search = (data, query, keys = []) => {
	if (!query || query.length === 0 || !(isArr(data) || isMap(data))) return data
	const searchFunc = isMap(data)
		? mapSearch
		: arrSearch
	const keyValues = objCreate(
		keys,
		new Array(keys.length)
			.fill(query)
	)
	return searchFunc(data, keyValues, false, false, true, false)
}

/**
 * @name			searchRanked
 * @summary 		enhanced search for Dropdown
 * @description		Semantic UI Dropdown search defaults to only 'text' option property.
 * 					See FormInput for usage.
 * @param {Array}	searchKeys	Object properties (keys) to search for.
 * 								Default: ['text'] (for Dropdown and similar input fields)
 * @param {Number}  maxResults	limits maximum number of results returned.
 * 								Default: `100`
 * 
 * @returns	{Function}	a callback function. Params:
 *						@options 		array of objects
 *						@searchQuery	string
 *						returns array of objects
 */
export const searchRanked = (searchKeys = ['text'], maxResults = 100) => (options, searchQuery) => {
	if (!options || options.length === 0) return []
	if (!searchQuery) return options.slice(0, maxResults)

	const uniqueValues = {}
	const regex = new RegExp(escapeStringRegexp(searchQuery || ''), 'i')
	if (!searchQuery) return options.slice(0, maxResults)

	const search = key => {
		const matches = options.map((option, i) => {
			try {
				if (!option || !hasValue(option[key])) return

				// catches errors caused by the use of some special characters with .match() below
				let x = JSON.stringify(option[key]).match(regex)
				if (!x || uniqueValues[options[i].value]) return

				const matchIndex = x.index
				uniqueValues[options[i].value] = 1
				return { index: i, matchIndex }
			} catch (e) {
				console.log(e)
			}
		}).filter(r => !!r)

		return arrSort(matches, 'matchIndex').map(x => options[x.index])
	}

	return searchKeys
		.reduce((result, key) => result.concat(search(key)), [])
		.slice(0, maxResults)
}

/**
 * @name	sort
 * @summary Sort Array or Map
 * 
 * @param {Array|Map} data 
 * @param {String}	  key		   (optional) property to sort by
 * @param {Boolean}   reverse	   (optional)
 * @param {Boolean}	  caseInsensitive (optional) Default: true
 * @param {Boolean}	  sortOriginal (optional) for Array only. 
 * 
 * @returns {Array|Map}
 */
export const sort = (data, key, reverse, caseInsensitive, sortOriginal) => {
	const sortFunc = isArr(data)
		? arrSort
		: isMap(data)
			? mapSort
			: () => data // return as is
	return sortFunc(
		data,
		key,
		reverse,
		caseInsensitive,
		sortOriginal,
	)
}

/**
 * @name 	strFill
 * @summary pre/post-fill a string
 * 
 * @param	{String}	str		text to pre/post-fill 
 * @param	{Number}	maxLen	maximum total length string to fill.
 * 								If string length is higher than `maxLen`, will leave as is.
 * 								Default: 2
 * @param	{String}	filler	string to fill
 * @param	{Boolean}	after	whether to add filler after or before @str.
 * 
 * @returns {String}
 */
export const strFill = (str, maxLen = 2, filler = ' ', after = false) => {
	str = `${str}`
	filler = `${filler}`
	const count = parseInt((maxLen - str.length) / filler.length)
	if (count <= 0) return str
	return arrReverse([filler.repeat(count), str], after).join('')
}

/**
 * @name	textCapitalize
 * @summary capitalizes the first letter of input
 * 
 * @param	{String|Object} input 
 * @param	{Boolean} 		fullSentence   (optional) whether to capitalize every single word or just the first word
 * @param	{Boolean}		forceLowercase (optional) convert string to lower case before capitalizing
 * 
 * @returns {*}
 */
export const textCapitalize = (input, fullSentence = false, forceLowercase = false) => {
	if (!input) return input
	if (isStr(input)) {
		if (forceLowercase) input = input.toLowerCase()
		if (!fullSentence) return input[0].toUpperCase() + input.slice(1)
		return input.split(' ')
			.map(word => textCapitalize(word, false))
			.join(' ')
	}
	return !isObj(input)
		? ''
		: Object.keys(input)
			.reduce((obj, key) => {
				obj[key] = textCapitalize(
					input[key],
					fullSentence,
					forceLowercase,
				)
				return obj
			}, isArr(input) ? [] : {})
}

/**
 * @name	textEllipsis
 * @summary shortens string into 'abc...xyz' or 'abcedf...' form
 * 
 * @param	{string} text 
 * @param	{Number} maxLen	 maximum length of the shortened text including dots
 * @param	{Number} numDots (optional) number of dots to be inserted in the middle.
 * 							 Default: 3
 * @param	{Boolean} split  (optional) If false, will add dots at the end, otherwise, in the middle.
 * 							 Default: true
 * 
 * @returns {String}
 */
export const textEllipsis = (text, maxLen, numDots, split = true) => {
	if (!isStr(text)) return ''
	if (!maxLen || text.length <= maxLen) return text
	numDots = numDots || 3
	const textLen = maxLen - numDots
	const partLen = Math.floor(textLen / 2)
	const isEven = textLen % 2 === 0
	const arr = text.split('')
	const dots = new Array(numDots).fill('.').join('')
	const left = arr.slice(0, split ? partLen : maxLen - numDots).join('')
	const right = !split
		? ''
		: arr.slice(
			text.length - (isEven ? partLen : partLen + 1)
		).join('')
	return left + dots + right
}

/**
 * @name	toArray
 * @summary convert string or other itearables to Array
 * 
 * @param	{String|Array|Map|Set}	value 
 * @param	{String}				seperator (optional) only used when value is a string
 * 
 * @returns {Array}
 */
export const toArray = (value, seperator = ',') => isStr(value)
	? value
		.split(seperator)
		.filter(Boolean)
	: isFn((value || []).values)
		? [...value.values()]
		: []<|MERGE_RESOLUTION|>--- conflicted
+++ resolved
@@ -1,4 +1,4 @@
-import uuid from 'uuid'
+import { v1 as uuidV1 } from 'uuid'
 // import { blake2AsHex, keccakAsHex } from '@polkadot/util-crypto'
 import { ss58Decode } from './convert'
 /*
@@ -76,9 +76,15 @@
 // returns @fallbackValue if function call throws error
 export const fallbackIfFails = (func, args = [], fallbackValue = null) => {
 	try {
-		return func(...isFn(args) ? args() : args)
+		return func(
+			...isFn(args)
+				? args()
+				: args
+		)
 	} catch (e) {
-		return fallbackValue
+		return isFn(fallbackValue)
+			? fallbackValue()
+			: fallbackValue
 	}
 }
 
@@ -90,7 +96,7 @@
  * @param	{String}	algo		Supported algorithms: blake2 (default), keccak
  * @param	{Number}	bitLength 	Default: 256
  */
-export const generateHash = (seed = uuid.v1(), algo = 'blake2', bitLength = 256) => {
+export const generateHash = (seed = uuidV1(), algo = 'blake2', bitLength = 256) => {
 	const { blake2AsHex, keccakAsHex } = require('@polkadot/util-crypto')
 	seed = isUint8Arr(seed)
 		? seed
@@ -144,14 +150,8 @@
 export const isArr2D = x => isArr(x) && x.every(isArr)
 // checks if convertible to an array by using `Array.from(x)`
 export const isArrLike = x => isSet(x) || isMap(x) || isArr(x)
-<<<<<<< HEAD
-export const isAsyncFn = x => x instanceof (async () => { }).constructor && x[Symbol.toStringTag] === "AsyncFunction"
-//x instanceof (async () => { }).constructor && x[Symbol.toStringTag] === "AsyncFunction"
-//Object.prototype.toString.call(x) == '[object AsyncFunction]'
-=======
 export const isAsyncFn = x => x instanceof (async () => { }).constructor
 	&& x[Symbol.toStringTag] === 'AsyncFunction'
->>>>>>> 04e00076
 export const isBool = x => typeof x === 'boolean'
 export const isBond = x => {
 	try {
@@ -189,20 +189,8 @@
 export const isHex = x => fallbackIfFails(() => HEX_REGEX.test(x), [], false)
 export const isInteger = x => Number.isInteger(x)
 export const isMap = x => x instanceof Map
-<<<<<<< HEAD
-export const isNodeJS = () => {
-	try {
-		eval(window) && eval(localStorage)
-	} catch (_) {
-		return true
-	}
-}
-export const isObj = x => Object.prototype.toString.call(x) === '[object Object]'
-//!!x && typeof x === 'object' && !isArr(x) && !isMap(x) && !isSet(x)
-=======
 export const isNodeJS = () => fallbackIfFails(() => !(window && localStorage), [], true)
 export const isObj = x => !!x && typeof x === 'object' && !isArr(x) && !isMap(x) && !isSet(x)
->>>>>>> 04e00076
 // Checks if argument is an Array of Objects. Each element type must be object, otherwise will return false.
 export const isObjArr = x => isArr(x) && x.every(isObj)
 // Checks if argument is a Map of Objects. Each element type must be object, otherwise will return false.
